# -*- coding: utf-8 -*-
"""
test_lake_mapper: 

Created on Sun Sep 27 09:52:50, 2015

@author: gtucker, amended dejh
"""

import landlab
from landlab import RasterModelGrid
from landlab.components.flow_routing.route_flow_dn import FlowRouter
from landlab.components.flow_routing.lake_mapper import \
    DepressionFinderAndRouter
from numpy import sin, pi
import numpy as np  # for use of np.round
from numpy.testing import assert_array_equal, assert_array_almost_equal
from landlab import BAD_INDEX_VALUE as XX
from nose.tools import (with_setup, assert_true, assert_false,
                        assert_almost_equal, assert_equal)

NUM_GRID_ROWS = 8
NUM_GRID_COLS = 8
PERIOD_X = 8.
PERIOD_Y = 4.


def create_test_grid():
    """
    Create a test grid and elevation field with sinusoidal depressions and
    hills.
    """
    # Create grid
    rmg = RasterModelGrid(NUM_GRID_ROWS, NUM_GRID_COLS)
    
    # Create topography field
    z = rmg.add_zeros('node', 'topographic__elevation')
    
    # Make topography into sinusoidal hills and depressions
    z[:] = sin(2*pi*rmg.node_x/PERIOD_X) * sin(2*pi*rmg.node_y/PERIOD_Y)
    
    # Set 3 sides of the grid to be closed boundaries
    rmg.set_closed_boundaries_at_grid_edges(False, True, True, True)
    
    return rmg

def setup_dans_grid():
    """
    Create a 7x7 test grid with a well defined hole in it.
    """
    from landlab import RasterModelGrid
    from landlab.components.flow_routing.route_flow_dn import FlowRouter
    from landlab.components.flow_routing.lake_mapper import DepressionFinderAndRouter
    
    global fr, lf, mg
    global z, r_new, r_old, A_new, A_old, s_new, depr_outlet_target
    
    mg = RasterModelGrid(7,7,1.)
    
    z = np.array([  0.0,  0.0,  0.0,  0.0,  0.0,  0.0,  0.0,
                    0.0,  2.0,  2.0,  2.0,  2.0,  2.0,  0.0,
                    0.0,  2.0,  1.6,  1.5,  1.6,  2.0,  0.0,
                    0.0,  2.0,  1.7,  1.6,  1.7,  2.0,  0.0,
                    0.0,  2.0,  1.8,  2.0,  2.0,  2.0,  0.0,
                    0.0,  1.0,  0.6,  1.0,  1.0,  1.0,  0.0,
                    0.0,  0.0, -0.5,  0.0,  0.0,  0.0,  0.0]).flatten()

    r_old = np.array([  0,  1,  2,  3,  4,  5,  6,
                        7,  1,  2,  3,  4,  5, 13,
                        14, 14, 17, 17, 17, 20, 20,
                        21, 21, 17, 17, 17, 27, 27,
                        28, 28, 37, 38, 39, 34, 34,
                        35, 44, 44, 44, 46, 47, 41,
                        42, 43, 44, 45, 46, 47, 48]).flatten()

    r_new = np.array([  0,  1,  2,  3,  4,  5,  6,
                        7,  1,  2,  3,  4,  5, 13,
                        14, 14, 23, 23, 24, 20, 20,
                        21, 21, 30, 30, 24, 27, 27,
                        28, 28, 37, 38, 39, 34, 34,
                        35, 44, 44, 44, 46, 47, 41,
                        42, 43, 44, 45, 46, 47, 48]).flatten()
    
    A_old = np.array([[  1.,  2.,  2.,  2.,  2.,  2.,  1.,
                         1.,  1.,  1.,  1.,  1.,  1.,  1.,
                         2.,  1.,  1.,  6.,  1.,  1.,  2.,
                         2.,  1.,  1.,  1.,  1.,  1.,  2.,
                         2.,  1.,  1.,  1.,  1.,  1.,  2.,
                         1.,  1.,  2.,  2.,  2.,  1.,  1.,
                         1.,  1.,  6.,  1.,  3.,  2.,  1.]]).flatten()

    A_new = np.array([[  1.,  2.,  2.,  2.,  2.,  2.,  1.,
                         1.,  1.,  1.,  1.,  1.,  1.,  1.,
                         2.,  1.,  1.,  1.,  1.,  1.,  2.,
                         2.,  1.,  3.,  3.,  1.,  1.,  2.,
                         2.,  1.,  7.,  1.,  1.,  1.,  2.,
                         1.,  1.,  8.,  2.,  2.,  1.,  1.,
                         1.,  1., 12.,  1.,  3.,  2.,  1.]]).flatten()

    s_new = np.array([  0,  1,  8,  2,  9,  3, 10,
                        4, 11,  5, 12,  6,  7, 13,
                       14, 15, 20, 19, 21, 22, 27,
                       26, 28, 29, 34, 33, 35, 41,
                       42, 43, 44, 36, 37, 30, 23,
                       16, 17, 24, 18, 25, 38, 31,
                       45, 46, 39, 32, 47, 40, 48]).flatten()

    depr_outlet_target = np.array([ XX, XX, XX, XX, XX, XX, XX,
                                    XX, XX, XX, XX, XX, XX, XX,
                                    XX, XX, 30, 30, 30, XX, XX,
                                    XX, XX, 30, 30, 30, XX, XX,
                                    XX, XX, XX, XX, XX, XX, XX,
                                    XX, XX, XX, XX, XX, XX, XX,
                                    XX, XX, XX, XX, XX, XX, XX]).flatten()
    
    mg.add_field('node', 'topographic__elevation', z, units='-')
    
    fr = FlowRouter(mg)
    lf = DepressionFinderAndRouter(mg)

def setup_D4_grid():
    """
    Test functionality of routing when D4 is specified.
    """
    global fr, lf, mg
    global z, lake_nodes

    mg = RasterModelGrid(7,7,1.)
    z = mg.node_x.copy()*0.001 + 1.
    lake_nodes = np.array([10, 16, 17, 18, 24, 32, 33, 38, 40])
    z[lake_nodes] = 0.
    
    lfD8 = DepressionFinderAndRouter(mg, routing='D8')
    lfD4 = DepressionFinderAndRouter(mg, routing='D4')
    
    
def check_fields(grid):
    """
    Check to make sure the right fields have been created.
    """
    try:
        grid.at_node['topographic__elevation']
        grid.at_node['flood_status_code']
        grid.at_node['depression__depth']
        grid.at_node['depression__outlet_node']
        grid.at_node['is_pit']
    except:
        print('Test failure in check_fields')
        raise


def check_array_values(rmg, lm):
    """
    Check values of the various fields against known values.
    """
    assert_array_equal(lm.is_pit, \
    [False, False, False, False, False, False, False, False, False, False, False, False,
     False, False,  True, False, False, False, False, False, False, False, False, False,
     False, False,  True, False, False, False, False, False, False, False, False, False,
     False, False, False, False, False, False, False, False, False, False,  True, False,
     False,  True, False, False, False, False, False, False, False, False, False, False,
     False, False, False, False])

    assert_array_equal(lm.flood_status, \
    [0, 0, 0, 0, 0, 0, 0, 0, 0, 0, 0, 0, 0, 3, 3, 0, 0, 0, 0, 0, 0, 3, 3, 0,
     0, 3, 3, 3, 3, 0, 0, 0, 0, 3, 3, 3, 3, 0, 0, 0, 0, 0, 0, 0, 0, 3, 3, 0,
     0, 3, 0, 0, 0, 3, 3, 0, 0, 0, 0, 0, 0, 0, 0, 0])

    dd1 = np.round(lm.depression_depth*100)
    assert_array_equal(dd1, \
    [ 0.,   0.,   0.,   0.,   0.,   0.,   0.,   0.,   0.,   0.,   0.,   0.,
      0.,  71., 100.,   0.,   0.,   0.,   0.,   0.,   0.,   0.,   0.,   0.,
      0.,  71., 100.,  71.,   0.,   0.,   0.,   0.,   0.,   0.,   0.,   0.,
      0.,   0.,   0.,   0.,   0.,   0.,   0.,   0.,   0.,  71., 100.,   0.,
      0.,   0.,   0.,   0.,   0.,   0.,   0.,   0.,   0.,   0.,   0.,   0.,
      0.,   0.,   0.,   0.])

    dd1 = np.round(rmg.at_node['depression__depth']*100)
    assert_array_equal(dd1, \
    [ 0.,   0.,   0.,   0.,   0.,   0.,   0.,   0.,   0.,   0.,   0.,   0.,
      0.,  71., 100.,   0.,   0.,   0.,   0.,   0.,   0.,   0.,   0.,   0.,
      0.,  71., 100.,  71.,   0.,   0.,   0.,   0.,   0.,   0.,   0.,   0.,
      0.,   0.,   0.,   0.,   0.,   0.,   0.,   0.,   0.,  71., 100.,   0.,
      0.,   0.,   0.,   0.,   0.,   0.,   0.,   0.,   0.,   0.,   0.,   0.,
      0.,   0.,   0.,   0.])
      
    assert_array_equal(lm.depression_outlet_map, \
    [XX, XX, XX, XX, XX, XX,
     XX, XX, XX, XX, XX, XX,
     XX,  5,  5, XX, XX, XX,
     XX, XX, XX,  5,  5, XX,
     XX,  5,  5,  5,  5, XX,
     XX, XX, XX,  5,  5,  5,
      5, XX, XX, XX, XX, XX,
     XX, XX, XX,  5,  5, XX,
     XX, 50, XX, XX, XX,  5,
      5, XX, XX, XX, XX, XX,
     XX, XX, XX, XX])

    assert_array_equal(rmg.at_node['depression__outlet_node'], \
    [XX, XX, XX, XX, XX, XX,
     XX, XX, XX, XX, XX, XX,
     XX,  5,  5, XX, XX, XX,
     XX, XX, XX,  5,  5, XX,
     XX,  5,  5,  5,  5, XX,
     XX, XX, XX,  5,  5,  5,
      5, XX, XX, XX, XX, XX,
     XX, XX, XX,  5,  5, XX,
     XX, 50, XX, XX, XX,  5,
      5, XX, XX, XX, XX, XX,
     XX, XX, XX, XX])


def setup_dans_grid2():
    """
    Create a 7x7 test grid with a well defined hole in it, AT THE EDGE.
    """
    from landlab import RasterModelGrid
    from landlab.components.flow_routing.route_flow_dn import FlowRouter
    from landlab.components.flow_routing.lake_mapper import DepressionFinderAndRouter
    
    global fr, lf, mg
    global z, r_new, r_old, A_new, A_old, s_new, depr_outlet_target
    
    mg = RasterModelGrid(7,7,1.)
    
    z = mg.node_x.copy()
    guard_sides = np.concatenate((np.arange(7, 14), np.arange(35, 42)))
    edges = np.concatenate((np.arange(7), np.arange(42, 49)))
    hole_here = np.array(([15, 16, 22, 23, 29, 30]))
    z[guard_sides] = z[13]
    z[edges] = -2.  # force flow outwards from the tops of the guards
    z[hole_here] = -1.

    A_new = np.array([[[  1.,   2.,   2.,   2.,   2.,   2.,   1.,
                          1.,   1.,   1.,   1.,   1.,   1.,   1.,
                         16.,   9.,   4.,   3.,   2.,   1.,   1.,
                          1.,   6.,   4.,   3.,   2.,   1.,   1.,
                          1.,   1.,   4.,   3.,   2.,   1.,   1.,
                          1.,   1.,   1.,   1.,   1.,   1.,   1.,
                          1.,   2.,   2.,   2.,   2.,   2.,   1.]]]).flatten()

    depr_outlet_target = np.array([ XX, XX, XX, XX, XX, XX, XX,
                                    XX, XX, XX, XX, XX, XX, XX,
                                    XX, 14, 14, XX, XX, XX, XX,
                                    XX, 14, 14, XX, XX, XX, XX,
                                    XX, 14, 14, XX, XX, XX, XX,
                                    XX, XX, XX, XX, XX, XX, XX,
                                    XX, XX, XX, XX, XX, XX, XX]).flatten()
    
    mg.add_field('node', 'topographic__elevation', z, units='-')
    
    fr = FlowRouter(mg)
    lf = DepressionFinderAndRouter(mg)
    
    
def check_fields(grid):
    """
    Check to make sure the right fields have been created.
    """
    try:
        grid.at_node['topographic__elevation']
        grid.at_node['flood_status_code']
        grid.at_node['depression__depth']
        grid.at_node['depression__outlet_node']
        grid.at_node['is_pit']
    except:
        print('Test failure in check_fields')
        raise


def check_array_values(rmg, lm):
    """
    Check values of the various fields against known values.
    """
    assert_array_equal(lm.is_pit,
    [False, False, False, False, False, False, False, False, False, False, False, False,
     False, False,  True, False, False, False, False, False, False, False, False, False,
     False, False,  True, False, False, False, False, False, False, False, False, False,
     False, False, False, False, False, False, False, False, False, False,  True, False,
     False,  True, False, False, False, False, False, False, False, False, False, False,
     False, False, False, False])

    assert_array_equal(lm.flood_status,
    [0, 0, 0, 0, 0, 0, 0, 0, 0, 0, 0, 0, 0, 3, 3, 0, 0, 0, 0, 0, 0, 3, 3, 0,
     0, 3, 3, 3, 3, 0, 0, 0, 0, 3, 3, 3, 3, 0, 0, 0, 0, 0, 0, 0, 0, 3, 3, 0,
     0, 3, 0, 0, 0, 3, 3, 0, 0, 0, 0, 0, 0, 0, 0, 0])

    dd1 = np.round(lm.depression_depth*100)
    assert_array_equal(dd1,
    [ 0.,   0.,   0.,   0.,   0.,   0.,   0.,   0.,   0.,   0.,   0.,   0.,
      0.,  71., 100.,   0.,   0.,   0.,   0.,   0.,   0.,   0.,   0.,   0.,
      0.,  71., 100.,  71.,   0.,   0.,   0.,   0.,   0.,   0.,   0.,   0.,
      0.,   0.,   0.,   0.,   0.,   0.,   0.,   0.,   0.,  71., 100.,   0.,
      0.,   0.,   0.,   0.,   0.,   0.,   0.,   0.,   0.,   0.,   0.,   0.,
      0.,   0.,   0.,   0.])

    dd1 = np.round(rmg.at_node['depression__depth']*100)
    assert_array_equal(dd1,
    [ 0.,   0.,   0.,   0.,   0.,   0.,   0.,   0.,   0.,   0.,   0.,   0.,
      0.,  71., 100.,   0.,   0.,   0.,   0.,   0.,   0.,   0.,   0.,   0.,
      0.,  71., 100.,  71.,   0.,   0.,   0.,   0.,   0.,   0.,   0.,   0.,
      0.,   0.,   0.,   0.,   0.,   0.,   0.,   0.,   0.,  71., 100.,   0.,
      0.,   0.,   0.,   0.,   0.,   0.,   0.,   0.,   0.,   0.,   0.,   0.,
      0.,   0.,   0.,   0.])
      
    assert_array_equal(lm.depression_outlet_map,
    [XX, XX, XX, XX, XX, XX,
     XX, XX, XX, XX, XX, XX,
     XX,  5,  5, XX, XX, XX,
     XX, XX, XX,  5,  5, XX,
     XX,  5,  5,  5,  5, XX,
     XX, XX, XX,  5,  5,  5,
      5, XX, XX, XX, XX, XX,
     XX, XX, XX,  5,  5, XX,
     XX, 50, XX, XX, XX,  5,
      5, XX, XX, XX, XX, XX,
     XX, XX, XX, XX])

    assert_array_equal(rmg.at_node['depression__outlet_node'], \
    [XX, XX, XX, XX, XX, XX,
     XX, XX, XX, XX, XX, XX,
     XX,  5,  5, XX, XX, XX,
     XX, XX, XX,  5,  5, XX,
     XX,  5,  5,  5,  5, XX,
     XX, XX, XX,  5,  5,  5,
      5, XX, XX, XX, XX, XX,
     XX, XX, XX,  5,  5, XX,
     XX, 50, XX, XX, XX,  5,
      5, XX, XX, XX, XX, XX,
     XX, XX, XX, XX])


def test_lake_mapper():
    """
    Create a test grid and run a series of tests.
    """
    # Make a test grid
    rmg = create_test_grid()

    # Instantiate a lake mapper
    # (Note that we don't need to send it an input file name, because our grid
    # already has a topographic__elevation field)
    lm = DepressionFinderAndRouter(rmg)
    
    # Run it on our test grid
    lm.map_depressions()
    
    # Run tests
    check_fields(rmg)
    check_array_values(rmg, lm)

@with_setup(setup_dans_grid)
def test_initial_routing():
    """
    Test the action of fr.route_flow() on the grid.
    """
    fr.route_flow()
    assert_array_equal(mg.at_node['flow_receiver'], r_old)
    assert_array_almost_equal(mg.at_node['drainage_area'], A_old)

@with_setup(setup_dans_grid)
def test_rerouting_with_supplied_pits():
    """
    Test with the output from a successful run of fr.route_flow.
    """
    fr.route_flow()
    lf.map_depressions()
    assert_array_equal(mg.at_node['flow_receiver'], r_new)
    assert_array_almost_equal(mg.at_node['drainage_area'], A_new)
    assert_array_almost_equal(mg.at_node['water__volume_flux'], A_new)
    assert_array_equal(mg.at_node['upstream_ID_order'], s_new)

@with_setup(setup_dans_grid)
def test_filling_alone():
    """
    Test the filler alone, w/o supplying information on the pits.
    """
    lf.map_depressions(pits=None, reroute_flow=False)
    assert_array_equal(mg.at_node['flow_receiver'], np.zeros(49, dtype=float))
    assert_array_equal(lf.depression_outlet_map, depr_outlet_target)

@with_setup(setup_dans_grid)
def test_filling_supplied_pits():
    """
    Test the filler without rereouting, but confusingly, where there *is*
    aready routing information available!
    Also tests the supply of an array for 'pits'
    """
    fr.route_flow()
    lf.map_depressions(pits=mg.at_node['flow_sinks'], reroute_flow=False)
    assert_array_equal(mg.at_node['flow_receiver'], r_old)

@with_setup(setup_dans_grid)
def test_pits_as_IDs():
    """
    Smoke test for passing specific IDs, not an array, to the mapper.
    """
    fr.route_flow()
    lf.map_depressions(pits=np.where(mg.at_node['flow_sinks'])[0])
    assert_array_almost_equal(mg.at_node['drainage_area'], A_new)


@with_setup(setup_dans_grid2)
def test_edge_draining():
    """
    This tests when the lake attempts to drain from an edge, where an issue
    is suspected.
    """
    fr.route_flow()
    lf.map_depressions()
    assert_array_almost_equal(mg.at_node['drainage_area'], A_new)
    assert_array_equal(lf.depression_outlet_map, depr_outlet_target)

def test_degenerate_drainage():
    """
    This "hourglass" configuration should be one of the hardest to correctly
    re-route.
    """
    mg = RasterModelGrid(9,5)
    z_init = mg.node_x.copy()*0.0001 + 1.
    lake_pits = np.array([7, 11, 12, 13, 17, 27, 31, 32, 33, 37])
    z_init[lake_pits] = -1.
    z_init[22] = 0.  # the common spill pt for both lakes
    z_init[21] = 0.1  # an adverse bump in the spillway
    z_init[20] = -0.2  # the spillway
    z = mg.add_field('node', 'topographic__elevation', z_init)

    fr = FlowRouter(mg)
    lf = DepressionFinderAndRouter(mg)
    fr.route_flow()
    lf.map_depressions()

    correct_A = np.array([ 1.,   1.,   1.,   1.,   1.,
                           1.,   1.,   1.,   1.,   1.,
                           1.,   4.,   1.,   3.,   1.,
                           1.,   1.,  10.,   1.,   1.,
                          22.,  21.,   1.,   1.,   1.,
                           1.,   1.,   9.,   1.,   1.,
                           1.,   4.,   1.,   3.,   1.,
                           1.,   1.,   1.,   1.,   1.,
                           1.,   1.,   1.,   1.,   1.])
    
    thelake = np.concatenate((lake_pits, [22])).sort()

    assert_array_almost_equal(mg.at_node['drainage_area'], correct_A)
    
    # assert np.all(np.equal(lf.lake_map[thelake], lf.lake_map[thelake[0]]))
    # assert not lf.lake_map[thelake[0]] == XX

def test_three_pits():
    """
    A test to ensure the component correctly handles cases where there are
    multiple pits.
    """
    mg = RasterModelGrid(10,10,1.)
    z = mg.add_field('node', 'topographic__elevation', mg.node_x.copy())
    # a sloping plane
    #np.random.seed(seed=0)
    #z += np.random.rand(100)/10000.
    # punch some holes
    z[33] = 1.
    z[43] = 1.
    z[37] = 4.
    z[74:76] = 1.
    fr = FlowRouter(mg)
    lf = DepressionFinderAndRouter(mg)
    fr.route_flow()
    lf.map_depressions()
    
    flow_sinks_target = np.zeros(100, dtype=bool)
    flow_sinks_target[mg.boundary_nodes] = True
    # no internal sinks now:
    assert_array_equal(mg.at_node['flow_sinks'], flow_sinks_target)
    
    # test conservation of mass:
    assert_almost_equal(mg.at_node['drainage_area'
                                       ].reshape((10,10))[1:-1,1].sum(), 8.**2)
    # ^all the core nodes
    
    # test the actual flow field:
    nA = np.array([  1.,   1.,   1.,   1.,   1.,   1.,   1.,   1.,   1.,   1.,
                     9.,   8.,   7.,   6.,   5.,   4.,   3.,   2.,   1.,   1.,
                     3.,   2.,   1.,   1.,   2.,   1.,   1.,   1.,   1.,   1.,
                    27.,  26.,  25.,  15.,  11.,  10.,   9.,   8.,   1.,   1.,
                     3.,   2.,   1.,   9.,   2.,   1.,   1.,   1.,   1.,   1.,
                     3.,   2.,   1.,   1.,   5.,   4.,   3.,   2.,   1.,   1.,
                     3.,   2.,   1.,   1.,   1.,   1.,   3.,   2.,   1.,   1.,
                    21.,  20.,  19.,  18.,  17.,  12.,   3.,   2.,   1.,   1.,
                     3.,   2.,   1.,   1.,   1.,   1.,   3.,   2.,   1.,   1.,
                     1.,   1.,   1.,   1.,   1.,   1.,   1.,   1.,   1.,   1.])
    assert_array_equal(mg.at_node['drainage_area'], nA)
<<<<<<< HEAD

@with_setup(setup_D4_grid)
def test_D8_D4():
    """
    Tests the functionality of D4 routing.
    """
    pass
=======
    
    #test a couple more properties:
    lc = np.empty(100, dtype=int)
    lc.fill(XX)
    lc[33] = 33
    lc[43] = 33
    lc[37] = 37
    lc[74:76] = 74
    assert_array_equal(lf.lake_map, lc)
    assert_array_equal(lf.lake_codes, [33, 37, 74])
    assert_equal(lf.number_of_lakes, 3)
    assert_array_almost_equal(lf.lake_areas, [2., 1., 2.])
    assert_array_almost_equal(lf.lake_volumes, [2., 2., 4.])

def test_composite_pits():
    """
    A test to ensure the component correctly handles cases where there are
    multiple pits, inset into each other.
    """
    mg = RasterModelGrid(10,10,1.)
    z = mg.add_field('node', 'topographic__elevation', mg.node_x.copy())
    # a sloping plane
    #np.random.seed(seed=0)
    #z += np.random.rand(100)/10000.
    # punch one big hole
    z.reshape((10,10))[3:8,3:8] = 0.
    # dig a couple of inset holes
    z[57] = -1.
    z[44] = -2.
    z[54] = -10.
    fr = FlowRouter(mg)
    lf = DepressionFinderAndRouter(mg)
    fr.route_flow()
    lf.map_depressions()
    
    flow_sinks_target = np.zeros(100, dtype=bool)
    flow_sinks_target[mg.boundary_nodes] = True
    # no internal sinks now:
    assert_array_equal(mg.at_node['flow_sinks'], flow_sinks_target)
    
    # test conservation of mass:
    assert_almost_equal(mg.at_node['drainage_area'
                                       ].reshape((10,10))[1:-1,1].sum(), 8.**2)
    # ^all the core nodes
    
    # test the actual flow field:
    nA = np.array([  1.,   1.,   1.,   1.,   1.,   1.,   1.,   1.,   1.,   1.,
                     9.,   8.,   7.,   6.,   5.,   4.,   3.,   2.,   1.,   1.,
                     2.,   1.,   1.,   1.,   1.,   1.,   1.,   1.,   1.,   1.,
                     2.,   1.,   1.,   4.,   2.,   2.,   8.,   4.,   1.,   1.,
                     2.,   1.,   1.,   8.,   3.,  15.,   3.,   2.,   1.,   1.,
                     2.,   1.,   1.,  13.,  25.,   6.,   3.,   2.,   1.,   1.,
                     2.,   1.,   1.,  45.,   3.,   3.,   5.,   2.,   1.,   1.,
                    51.,  50.,  49.,   3.,   2.,   2.,   2.,   4.,   1.,   1.,
                     2.,   1.,   1.,   1.,   1.,   1.,   1.,   1.,   1.,   1.,
                     1.,   1.,   1.,   1.,   1.,   1.,   1.,   1.,   1.,   1.])
    assert_array_equal(mg.at_node['drainage_area'], nA)
    
    # the lake code map:
    lc = np.array([XX, XX, XX, XX, XX, XX, XX, XX, XX, XX,
                   XX, XX, XX, XX, XX, XX, XX, XX, XX, XX,
                   XX, XX, XX, XX, XX, XX, XX, XX, XX, XX,
                   XX, XX, XX, 57, 57, 57, 57, 57, XX, XX,
                   XX, XX, XX, 57, 57, 57, 57, 57, XX, XX,
                   XX, XX, XX, 57, 57, 57, 57, 57, XX, XX,
                   XX, XX, XX, 57, 57, 57, 57, 57, XX, XX,
                   XX, XX, XX, 57, 57, 57, 57, 57, XX, XX,
                   XX, XX, XX, XX, XX, XX, XX, XX, XX, XX,
                   XX, XX, XX, XX, XX, XX, XX, XX, XX, XX])
    
    #test the remaining properties:
    assert_equal(lf.lake_outlets.size, 1)
    assert_equal(lf.lake_outlets[0], 72)
    outlets_in_map = np.unique(lf.depression_outlet_map)
    assert_equal(outlets_in_map.size, 2)
    assert_equal(outlets_in_map[0], 72)
    assert_equal(lf.number_of_lakes, 1)
    assert_equal(lf.lake_codes[0], 57)
    assert_array_equal(lf.lake_map, lc)
    assert_almost_equal(lf.lake_areas[0], 25.)
    assert_almost_equal(lf.lake_volumes[0], 63.)
>>>>>>> 797ae2e2


if __name__=='__main__':
    test_lake_mapper()<|MERGE_RESOLUTION|>--- conflicted
+++ resolved
@@ -132,8 +132,7 @@
     
     lfD8 = DepressionFinderAndRouter(mg, routing='D8')
     lfD4 = DepressionFinderAndRouter(mg, routing='D4')
-    
-    
+
 def check_fields(grid):
     """
     Check to make sure the right fields have been created.
@@ -490,15 +489,6 @@
                      3.,   2.,   1.,   1.,   1.,   1.,   3.,   2.,   1.,   1.,
                      1.,   1.,   1.,   1.,   1.,   1.,   1.,   1.,   1.,   1.])
     assert_array_equal(mg.at_node['drainage_area'], nA)
-<<<<<<< HEAD
-
-@with_setup(setup_D4_grid)
-def test_D8_D4():
-    """
-    Tests the functionality of D4 routing.
-    """
-    pass
-=======
     
     #test a couple more properties:
     lc = np.empty(100, dtype=int)
@@ -580,7 +570,13 @@
     assert_array_equal(lf.lake_map, lc)
     assert_almost_equal(lf.lake_areas[0], 25.)
     assert_almost_equal(lf.lake_volumes[0], 63.)
->>>>>>> 797ae2e2
+
+@with_setup(setup_D4_grid)
+def test_D8_D4():
+    """
+        Tests the functionality of D4 routing.
+        """
+    pass
 
 
 if __name__=='__main__':
