--- conflicted
+++ resolved
@@ -241,11 +241,7 @@
         self.Qs_power_onAthresh = twothirds*self._b*self._c
 
         if RasterModelGrid in inspect.getmro(grid.__class__):
-<<<<<<< HEAD
-            self.cell_areas = grid.dx*grid.dy
-=======
             self.cell_areas = grid.dx * grid.dy
->>>>>>> 48bf1b24
         else:
             self.cell_areas = np.empty(grid.number_of_nodes)
             self.cell_areas.fill(np.mean(grid.cell_areas))
