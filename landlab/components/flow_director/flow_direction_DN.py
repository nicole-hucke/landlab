#! /usr/env/python

"""
flow_direction_DN.py: calculates single-direction flow directions.

Works on both a regular or irregular grid.

GT Nov 2013
Modified Feb 2014
"""
import numpy as np

from landlab import BAD_INDEX_VALUE
from landlab.grid.raster_steepest_descent import (
    _calc_steepest_descent_across_cell_faces)
from landlab.core.utils import as_id_array

from .cfuncs import adjust_flow_receivers


UNDEFINED_INDEX = BAD_INDEX_VALUE


def grid_flow_directions(grid, elevations):

    """Flow directions on raster grid.

    Calculate flow directions for node elevations on a raster grid.
    Each node is assigned a single direction, toward one of its neighboring
    nodes (or itself, if none of its neighbors are lower). There is only
    flow from one node to another if there is a negative gradient. If a
    node's steepest gradient is >= 0., then its slope is set to zero and
    its receiver node is listed as itself.

    Parameters
    ----------
    grid : RasterModelGrid
        a raster grid.
    elevations: ndarray
        Node elevations.

    Returns
    -------
    receiver : (ncells, ) ndarray
        For each cell, the node in the direction of steepest descent, or
        itself if no downstream nodes.
    steepest_slope : (ncells, ) ndarray
        The slope value in the steepest direction of flow.

    Notes
    -----
    This function considers only nodes that have four neighbors. Thus, only
    calculate flow directions and slopes for nodes that have associated
    cells.

    Examples
    --------
    This example calculates flow routing on a (4,5) raster grid with the
    following node elevations::

        5 - 5 - 5 - 5 - 5
        |   |   |   |   |
        5 - 3 - 4 - 3 - 5
        |   |   |   |   |
        5 - 1 - 2 - 2 - 5
        |   |   |   |   |
        5 - 0 - 5 - 5 - 5

    >>> import numpy as np
    >>> from landlab import RasterModelGrid
    >>> from landlab.components.flow_routing import grid_flow_directions
    >>> mg = RasterModelGrid(4,5)
    >>> z = np.array([5., 0., 5., 5., 5.,
    ...               5., 1., 2., 2., 5.,
    ...               5., 3., 4., 3., 5.,
    ...               5., 5., 5., 5., 5.])
    >>> recv_nodes, slope = grid_flow_directions(mg, z)

    Each node with a cell has a receiving node (although that node may be
    itself).

    >>> recv_nodes
    array([1, 6, 8, 6, 7, 8])

    All positive gradients are clipped to zero.

    >>> slope
    array([-1., -1.,  0., -2., -2., -1.])

    If a cell has no surrounding neighbors lower than itself, it is a sink.
    Use :attr:`~landlab.grid.base.ModelGrid.node_at_cell` to get the
    nodes associated with the cells.

    >>> sink_cells = np.where(slope >= 0)[0]
    >>> list(sink_cells)
    [2]
    >>> mg.node_at_cell[sink_cells] # Sink nodes
    array([8])

    The source/destination node pairs for the flow.

    >>> list(zip(mg.node_at_cell, recv_nodes))
    [(6, 1), (7, 6), (8, 8), (11, 6), (12, 7), (13, 8)]
    """
    slope, receiver = _calc_steepest_descent_across_cell_faces(
        grid, elevations, return_node=True)

    (sink_cell, ) = np.where(slope >= 0.)
    receiver[sink_cell] = grid.node_at_cell[sink_cell]
    slope[sink_cell] = 0.

    return receiver, slope


def flow_directions(elev, active_links, tail_node, head_node, link_slope,
                    grid=None, baselevel_nodes=None):
    """Find flow directions on a grid.

    Finds and returns flow directions for a given elevation grid. Each node is
    assigned a single direction, toward one of its N neighboring nodes (or
    itself, if none of its neighbors are lower).

    Parameters
    ----------
    elev : array_like
        Elevations at nodes.
    active_links : array_like
        IDs of active links.
    tail_node : array_like
        IDs of the tail node for each link.
    head_node : array_like
        IDs of the head node for each link.
    link_slope : array_like
        slope of each link, defined POSITIVE DOWNHILL (i.e., a negative value
        means the link runs uphill from the fromnode to the tonode).
    baselevel_nodes : array_like, optional
        IDs of open boundary (baselevel) nodes.

    Returns
    -------
    receiver : ndarray
        For each node, the ID of the node that receives its flow. Defaults to
        the node itself if no other receiver is assigned.
    steepest_slope : ndarray
        The slope value (positive downhill) in the direction of flow
    sink : ndarray
        IDs of nodes that are flow sinks (they are their own receivers)
    receiver_link : ndarray
        ID of link that leads from each node to its receiver, or
        UNDEFINED_INDEX if none.

    Examples
    --------
    The example below assigns elevations to the 10-node example network in
    Braun and Willett (2012), so that their original flow pattern should be
    re-created.

    >>> import numpy as np
    >>> from landlab.components.flow_routing import flow_directions
    >>> z = np.array([2.4, 1.0, 2.2, 3.0, 0.0, 1.1, 2.0, 2.3, 3.1, 3.2])
    >>> fn = np.array([1,4,4,0,1,2,5,1,5,6,7,7,8,6,3,3,2,0])
    >>> tn = np.array([4,5,7,1,2,5,6,5,7,7,8,9,9,8,8,6,3,3])
    >>> s = z[fn] - z[tn]  # slope with unit link length, positive downhill
    >>> active_links = np.arange(len(fn))
    >>> r, ss, snk, rl = flow_directions(z, active_links, fn, tn, s)
    >>> r
    array([1, 4, 1, 6, 4, 4, 5, 4, 6, 7])
    >>> ss
    array([ 1.4,  1. ,  1.2,  1. ,  0. ,  1.1,  0.9,  2.3,  1.1,  0.9])
    >>> snk
    array([4])
    >>> rl[3:8]
    array([15, -1,  1,  6,  2])
    """
    # OK, the following are rough notes on design: we want to work with just
    # the active links. Ways to do this:
    # *  Pass active_links in as argument
    # *  In calling code, only refer to receiver_links for active nodes

    # Setup
    num_nodes = len(elev)
    steepest_slope = np.zeros(num_nodes)
    receiver = np.arange(num_nodes)
    receiver_link = UNDEFINED_INDEX + np.zeros(num_nodes, dtype=np.int)

    # For each link, find the higher of the two nodes. The higher is the
    # potential donor, and the lower is the potential receiver. If the slope
    # from donor to receiver is steeper than the steepest one found so far for
    # the donor, then assign the receiver to the donor and record the new slope.
    # (Note the minus sign when looking at slope from "t" to "f").
    #
    # NOTE: MAKE SURE WE ARE ONLY LOOKING AT ACTIVE LINKS
    #THIS REMAINS A PROBLEM AS OF DEJH'S EFFORTS, MID MARCH 14.
    #overridden as part of fastscape_stream_power

<<<<<<< HEAD
    #DEJH attempting to replace the node-by-node loop, 5/28/14:
    #This is actually about the same speed on a 100*100 grid!
    #as of Dec 2014, we prioritise the weave if a weave is viable, and only do
    #the numpy methods if it's not (~10% speed gain on 100x100 grid;
    #presumably better if the grid is bigger)
    method = 'cython'
    if method == 'cython':
        from .cfuncs import adjust_flow_receivers

        adjust_flow_receivers(tail_node, head_node, elev, link_slope,
                              active_links, receiver, receiver_link,
                              steepest_slope)
    else:
        if grid==None or not RasterModelGrid in inspect.getmro(grid.__class__):
            for i in range(len(tail_node)):
                t = tail_node[i]
                h = head_node[i]
                if elev[t]>elev[h] and link_slope[i]>steepest_slope[t]:
                    receiver[t] = h
                    steepest_slope[t] = link_slope[i]
                    receiver_link[t] = active_links[i]
                elif elev[h]>elev[t] and -link_slope[i]>steepest_slope[h]:
                    receiver[h] = t
                    steepest_slope[h] = -link_slope[i]
                    receiver_link[h] = active_links[i]
        else:
            #alternative, assuming grid structure doesn't change between steps
            #global neighbor_nodes
            #global links_list #this is ugly. We need another way of saving that doesn't make these permanent (can't change grid size...)
            (non_boundary_nodes, ) = np.where(grid.node_status != CLOSED_BOUNDARY)
            try:
                elevs_array = np.where(neighbor_nodes!=-1, elev[neighbor_nodes], np.finfo(float).max)
            except NameError:
                neighbor_nodes = np.empty((non_boundary_nodes.size, 8), dtype=int)
                #the target shape is (nnodes,4) & S,W,N,E,SW,NW,NE,SE
                neighbor_nodes[:,:4] = grid.get_neighbor_list(bad_index=-1)[non_boundary_nodes,:][:,::-1] # comes as (nnodes, 4), and E,N,W,S
                neighbor_nodes[:,4:] = grid._get_diagonal_list(bad_index=-1)[non_boundary_nodes,:][:,[2,1,0,3]] #NE,NW,SW,SE
                links_list = np.empty_like(neighbor_nodes)
                links_list[:, :4] = grid.links_at_node[non_boundary_nodes] # Reorder as SWNE
                links_list[:, 4:6] = grid.d8_at_node[non_boundary_nodes, (6, 5)]
                links_list[:, 6] = grid.d8_at_node[non_boundary_nodes, 4]
                links_list[:, 7] = grid.d8_at_node[non_boundary_nodes, 7]  # final order SW,NW,NE,SE
                elevs_array = np.where(neighbor_nodes!=-1, elev[neighbor_nodes], np.finfo(float).max/1000.)
            slope_array = (elev[non_boundary_nodes].reshape((non_boundary_nodes.size, 1)) - elevs_array)/grid.length_of_d8[links_list]
            axis_indices = np.argmax(slope_array, axis=1)
            steepest_slope[non_boundary_nodes] = slope_array[np.indices(axis_indices.shape),axis_indices]
            downslope = np.greater(steepest_slope, 0.)
            downslope_active = downslope[non_boundary_nodes]
            receiver[downslope] = neighbor_nodes[np.indices(axis_indices.shape),axis_indices][0,downslope_active]
            receiver_link[downslope] = links_list[np.indices(axis_indices.shape),axis_indices][0,downslope_active]
=======
    adjust_flow_receivers(tail_node, head_node, elev, link_slope,
                          active_links, receiver, receiver_link,
                          steepest_slope)
>>>>>>> 921ea176

    node_id = np.arange(num_nodes)

    # Optionally, handle baselevel nodes: they are their own receivers
    if baselevel_nodes is not None:
        receiver[baselevel_nodes] = node_id[baselevel_nodes]
        receiver_link[baselevel_nodes] = UNDEFINED_INDEX
        steepest_slope[baselevel_nodes] = 0.

    # The sink nodes are those that are their own receivers (this will normally
    # include boundary nodes as well as interior ones; "pits" would be sink
    # nodes that are also interior nodes).
    (sink, ) = np.where(node_id==receiver)
    sink = as_id_array(sink)

    return receiver, steepest_slope, sink, receiver_link<|MERGE_RESOLUTION|>--- conflicted
+++ resolved
@@ -193,62 +193,9 @@
     #THIS REMAINS A PROBLEM AS OF DEJH'S EFFORTS, MID MARCH 14.
     #overridden as part of fastscape_stream_power
 
-<<<<<<< HEAD
-    #DEJH attempting to replace the node-by-node loop, 5/28/14:
-    #This is actually about the same speed on a 100*100 grid!
-    #as of Dec 2014, we prioritise the weave if a weave is viable, and only do
-    #the numpy methods if it's not (~10% speed gain on 100x100 grid;
-    #presumably better if the grid is bigger)
-    method = 'cython'
-    if method == 'cython':
-        from .cfuncs import adjust_flow_receivers
-
-        adjust_flow_receivers(tail_node, head_node, elev, link_slope,
-                              active_links, receiver, receiver_link,
-                              steepest_slope)
-    else:
-        if grid==None or not RasterModelGrid in inspect.getmro(grid.__class__):
-            for i in range(len(tail_node)):
-                t = tail_node[i]
-                h = head_node[i]
-                if elev[t]>elev[h] and link_slope[i]>steepest_slope[t]:
-                    receiver[t] = h
-                    steepest_slope[t] = link_slope[i]
-                    receiver_link[t] = active_links[i]
-                elif elev[h]>elev[t] and -link_slope[i]>steepest_slope[h]:
-                    receiver[h] = t
-                    steepest_slope[h] = -link_slope[i]
-                    receiver_link[h] = active_links[i]
-        else:
-            #alternative, assuming grid structure doesn't change between steps
-            #global neighbor_nodes
-            #global links_list #this is ugly. We need another way of saving that doesn't make these permanent (can't change grid size...)
-            (non_boundary_nodes, ) = np.where(grid.node_status != CLOSED_BOUNDARY)
-            try:
-                elevs_array = np.where(neighbor_nodes!=-1, elev[neighbor_nodes], np.finfo(float).max)
-            except NameError:
-                neighbor_nodes = np.empty((non_boundary_nodes.size, 8), dtype=int)
-                #the target shape is (nnodes,4) & S,W,N,E,SW,NW,NE,SE
-                neighbor_nodes[:,:4] = grid.get_neighbor_list(bad_index=-1)[non_boundary_nodes,:][:,::-1] # comes as (nnodes, 4), and E,N,W,S
-                neighbor_nodes[:,4:] = grid._get_diagonal_list(bad_index=-1)[non_boundary_nodes,:][:,[2,1,0,3]] #NE,NW,SW,SE
-                links_list = np.empty_like(neighbor_nodes)
-                links_list[:, :4] = grid.links_at_node[non_boundary_nodes] # Reorder as SWNE
-                links_list[:, 4:6] = grid.d8_at_node[non_boundary_nodes, (6, 5)]
-                links_list[:, 6] = grid.d8_at_node[non_boundary_nodes, 4]
-                links_list[:, 7] = grid.d8_at_node[non_boundary_nodes, 7]  # final order SW,NW,NE,SE
-                elevs_array = np.where(neighbor_nodes!=-1, elev[neighbor_nodes], np.finfo(float).max/1000.)
-            slope_array = (elev[non_boundary_nodes].reshape((non_boundary_nodes.size, 1)) - elevs_array)/grid.length_of_d8[links_list]
-            axis_indices = np.argmax(slope_array, axis=1)
-            steepest_slope[non_boundary_nodes] = slope_array[np.indices(axis_indices.shape),axis_indices]
-            downslope = np.greater(steepest_slope, 0.)
-            downslope_active = downslope[non_boundary_nodes]
-            receiver[downslope] = neighbor_nodes[np.indices(axis_indices.shape),axis_indices][0,downslope_active]
-            receiver_link[downslope] = links_list[np.indices(axis_indices.shape),axis_indices][0,downslope_active]
-=======
     adjust_flow_receivers(tail_node, head_node, elev, link_slope,
                           active_links, receiver, receiver_link,
                           steepest_slope)
->>>>>>> 921ea176
 
     node_id = np.arange(num_nodes)
 
